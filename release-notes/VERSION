Project: jackson-dataformat-cbor

------------------------------------------------------------------------
=== Releases ===
------------------------------------------------------------------------

<<<<<<< HEAD
2.7.0 (not yet released)

#14: Add support for dynamically changing `CBORGenerator.Feature`s

=======
2.6.5 (not yet released)

#15: CBORParser.getNumberType returns DOUBLE even if the generator has been fed with a float
 (reported by Adrien G)

2.6.4 (07-Dec-2015)
>>>>>>> 5d104409
2.6.3 (12-Oct-2015)

No changes since 2.6.2

2.6.2 (15-Sep-2015)

#13: Bug in boundary checking in the CBORParser
 (reported by Steve G)

2.6.1 (09-Aug-2015)
2.6.0 (19-Jul-2015)

No changes since 2.5

2.5.4 (09-Jun-2015)
2.5.3 (24-Apr-2015)
2.5.2 (29-Mar-2015)

No changes since 2.5.1.

2.5.1 (06-Feb-2015)

#9: Infinite loop when trying to write binary data using CBORGenerator 
 (reported by mbaril@github)

2.5.0 (01-Jan-2015)

#4: Implement `nextFieldName()` efficiently

2.4.6 (not yet released)

2.4.5 (13-Jan-2015)
2.4.4 (24-Nov-2014)
2.4.3 (04-Oct-2014)

No changes.

2.4.2 (15-Aug-2014)

#5: Support binary (byte[]) Object keys (assuming UTF-8 encoding)
  (suggested by Clinton G, clintongormley@github)
#6: Support 'self-describe' CBOR tag
  (suggested by Clinton G, clintongormley@github)

2.4.1 (17-Jun-2014)

- Minor performance improvement wrt `writeFieldName(SerializableString)`

2.4.0 (02-Jun-2014)

No functional changes since 2.3.x.

2.3.3 (10-Apr-2014)

#2: Negative Long values written as zero
 (reported by gjesse@github)

2.3.2 (01-Mar-2014)

The very first public version!<|MERGE_RESOLUTION|>--- conflicted
+++ resolved
@@ -4,19 +4,16 @@
 === Releases ===
 ------------------------------------------------------------------------
 
-<<<<<<< HEAD
 2.7.0 (not yet released)
 
 #14: Add support for dynamically changing `CBORGenerator.Feature`s
 
-=======
 2.6.5 (not yet released)
 
 #15: CBORParser.getNumberType returns DOUBLE even if the generator has been fed with a float
  (reported by Adrien G)
 
 2.6.4 (07-Dec-2015)
->>>>>>> 5d104409
 2.6.3 (12-Oct-2015)
 
 No changes since 2.6.2
