--- conflicted
+++ resolved
@@ -4,20 +4,16 @@
 === Releases ===
 ------------------------------------------------------------------------
 
-<<<<<<< HEAD
 2.7.0 (10-Jan-2016)
 
 #14: Add support for dynamically changing `CBORGenerator.Feature`s
 
-2.6.5 (not yet released)
-=======
 2.6.6 (not yet released)
 
 #18: Correct parsing of zero length byte strings
  (reported, fix suggested by philipa@github)
 
 2.6.5 (19-Jan-2016)
->>>>>>> 17a63ada
 
 #15: CBORParser.getNumberType returns DOUBLE even if the generator has been fed with a float
  (reported by Adrien G)
